--- conflicted
+++ resolved
@@ -112,8 +112,7 @@
             redis_host = parser.get('ratelimit', 'host')
             redis_port = parser.getint('ratelimit', 'port')
             redis_database = parser.getint('ratelimit', 'db')
-            self.redis_server = redis.StrictRedis(redis_host, redis_port,
-                                           redis_database)
+            self.redis_server = redis.StrictRedis(redis_host, redis_port, redis_database)
             self._get_dict(parser, 'ratelimit')
 
         for zone, pattern in parser.items('recursion_patterns'):
@@ -209,12 +208,9 @@
         if server is not None:
             if not self.registry_whois:
                 response = ""
-<<<<<<< HEAD
-=======
             elif self.page_feed:
                 # A form feed character so it's possible to find the split.
                 response += "\f"
->>>>>>> f23c5afb
             response += self._run_query(server, port, query, prefix, True)
         return response
 
